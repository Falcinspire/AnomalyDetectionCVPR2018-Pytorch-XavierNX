--- conflicted
+++ resolved
@@ -25,13 +25,10 @@
                         help="set logging file.")
     parser.add_argument('--exps_dir', type=str, default="exps",
                         help="set logging file.")
-<<<<<<< HEAD
     parser.add_argument('--save_name', type=str, default="model",
                         help="name of the saved model.")
-=======
     parser.add_argument('--checkpoint', type=str,
                         help="load a model for resume training")
->>>>>>> 1992e2a8
 
     # optimization
     parser.add_argument('--batch_size', type=int, default=60,
