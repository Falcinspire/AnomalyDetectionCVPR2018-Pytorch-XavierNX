--- conflicted
+++ resolved
@@ -1,6 +1,4 @@
 import argparse
-import os
-from os import path
 
 import pytorch_wrapper as pw
 import torch
@@ -9,16 +7,8 @@
 
 from features_loader import FeaturesDatasetWrapper
 from network.anomaly_detector_model import AnomalyDetector, custom_objective, RegularizedLoss
-<<<<<<< HEAD
 from utils.callbacks import TensorboardCallback, SaveCallback
 from utils.utils import register_logger
-=======
-from network.model import model
-from utils.utils import register_logger, get_torch_device
-import pytorch_wrapper as pw
-from os import path
-import os
->>>>>>> fbb444d1
 
 
 def get_args():
@@ -54,7 +44,8 @@
 if __name__ == "__main__":
     args = get_args()
     register_logger(log_file=args.log_file)
-<<<<<<< HEAD
+    os.makedirs(args.exps_dir, exist_ok=True)
+    device = get_torch_device()
 
     models_dir = path.join(args.exps_dir, 'models')
     tb_dir = path.join(args.exps_dir, 'tensorboard')
@@ -62,10 +53,6 @@
     os.makedirs(tb_dir, exist_ok=True)
 
     device = torch.device("cuda" if torch.cuda.is_available() else "cpu")
-=======
-    os.makedirs(args.exps_dir, exist_ok=True)
-    device = get_torch_device()
->>>>>>> fbb444d1
     cudnn.benchmark = True  # enable cudnn tune
 
     train_loader = FeaturesDatasetWrapper(features_path=args.features_path, annotation_path=args.annotation_path)
