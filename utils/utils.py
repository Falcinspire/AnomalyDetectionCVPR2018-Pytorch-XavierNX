--- conflicted
+++ resolved
@@ -7,15 +7,11 @@
 from . import transforms_video
 
 
-<<<<<<< HEAD
-def register_logger(log_file=None, stdout=True):
-=======
 def get_torch_device():
     return torch.device("cuda" if torch.cuda.is_available() else "cpu")
 
 
-def register_logger(log_file, stdout=True):
->>>>>>> da5eb55f
+def register_logger(log_file=None, stdout=True):
     log = logging.getLogger()  # root logger
     for hdlr in log.handlers[:]:  # remove all old handlers
         log.removeHandler(hdlr)
